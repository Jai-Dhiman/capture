{
  "name": "server",
  "private": true,
  "version": "0.0.0",
  "scripts": {
<<<<<<< HEAD
  "dev": "wrangler dev src/index.ts --experimental-vectorize-bind-to-prod",
  "deploy": "wrangler deploy src/index.ts",
  "db:generate": "drizzle-kit generate",
  "db:migrate": "wrangler d1 migrations apply capture-db",
  "test": "vitest",
  "test:coverage": "vitest run --coverage",
  "test:unit": "vitest run --include src/**/*.unit.test.ts",
  "test:integration": "vitest run --include src/**/*.int.test.ts",
  "test:e2e": "vitest run --include tests/e2e/**/*.test.ts",
  "test:smoke": "vitest run --include tests/smoke/**/*.test.ts"
=======
    "dev": "wrangler dev src/index.ts --experimental-vectorize-bind-to-prod",
    "deploy": "wrangler deploy src/index.ts",
    "db:generate": "drizzle-kit generate",
    "db:migrate": "wrangler d1 migrations apply capture-db",
    "test": "vitest",
    "test:coverage": "vitest run --coverage",
    "qdrant:start": "docker run -d --name qdrant -p 6333:6333 -v $(pwd)/qdrant_storage:/qdrant/storage qdrant/qdrant && echo 'Qdrant started on http://localhost:6333' && echo 'Dashboard: http://localhost:6333/dashboard'",
    "qdrant:stop": "docker stop qdrant",
    "qdrant:restart": "docker stop qdrant 2>/dev/null || true && docker rm qdrant 2>/dev/null || true && pnpm run qdrant:start",
    "qdrant:logs": "docker logs qdrant",
    "qdrant:status": "if docker ps | grep -q qdrant; then echo 'Qdrant is running' && docker ps | grep qdrant; else echo 'Qdrant is not running'; fi",
    "qdrant:clean": "docker stop qdrant 2>/dev/null || true && docker rm qdrant 2>/dev/null || true && rm -rf qdrant_storage && echo 'Qdrant data cleaned'"
>>>>>>> b41adf2a
  },
  "dependencies": {
    "@apollo/server": "^4.11.3",
    "@as-integrations/cloudflare-workers": "^1.0.2",
    "@faker-js/faker": "^9.7.0",
    "@hono/sentry": "^1.2.1",
    "@hono/zod-validator": "^0.4.2",
    "@sentry/browser": "^9.12.0",
    "drizzle-orm": "^0.39.1",
    "hono": "^4.7.2",
    "jose": "^5.9.6",
    "nanoid": "^5.0.9",
    "tweetnacl": "^1.0.3",
    "tweetnacl-util": "^0.15.1",
    "zod": "^3.24.2"
  },
  "devDependencies": {
    "@cloudflare/workers-types": "^4.20250317.0",
    "@hono/node-server": "^1.13.8",
    "drizzle-kit": "^0.30.4",
    "msw": "^2.7.0",
    "typescript": "5.5.4",
    "vitest": "^3.0.6",
    "wrangler": "^4.1.0"
  }
}<|MERGE_RESOLUTION|>--- conflicted
+++ resolved
@@ -3,18 +3,6 @@
   "private": true,
   "version": "0.0.0",
   "scripts": {
-<<<<<<< HEAD
-  "dev": "wrangler dev src/index.ts --experimental-vectorize-bind-to-prod",
-  "deploy": "wrangler deploy src/index.ts",
-  "db:generate": "drizzle-kit generate",
-  "db:migrate": "wrangler d1 migrations apply capture-db",
-  "test": "vitest",
-  "test:coverage": "vitest run --coverage",
-  "test:unit": "vitest run --include src/**/*.unit.test.ts",
-  "test:integration": "vitest run --include src/**/*.int.test.ts",
-  "test:e2e": "vitest run --include tests/e2e/**/*.test.ts",
-  "test:smoke": "vitest run --include tests/smoke/**/*.test.ts"
-=======
     "dev": "wrangler dev src/index.ts --experimental-vectorize-bind-to-prod",
     "deploy": "wrangler deploy src/index.ts",
     "db:generate": "drizzle-kit generate",
@@ -27,7 +15,6 @@
     "qdrant:logs": "docker logs qdrant",
     "qdrant:status": "if docker ps | grep -q qdrant; then echo 'Qdrant is running' && docker ps | grep qdrant; else echo 'Qdrant is not running'; fi",
     "qdrant:clean": "docker stop qdrant 2>/dev/null || true && docker rm qdrant 2>/dev/null || true && rm -rf qdrant_storage && echo 'Qdrant data cleaned'"
->>>>>>> b41adf2a
   },
   "dependencies": {
     "@apollo/server": "^4.11.3",
