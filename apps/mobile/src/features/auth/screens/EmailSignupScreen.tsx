import type { AuthStackParamList } from '@/navigation/types';
import Header from '@/shared/components/Header';
import { LoadingSpinner } from '@/shared/components/LoadingSpinner';
import { useAlert } from '@/shared/lib/AlertContext';
import EmailIcon from '@assets/icons/EmailIcon.svg';
import HidePasswordIcon from '@assets/icons/HidePasswordIcon.svg';
import LockIcon from '@assets/icons/LockIcon.svg';
import ViewPasswordIcon from '@assets/icons/ViewPasswordIcon.svg';
import type { NativeStackNavigationProp } from '@react-navigation/native-stack';
import { useForm } from '@tanstack/react-form';
import React, { useState, useRef } from 'react';
import { Image, ScrollView, Text, TextInput, TouchableOpacity, View } from 'react-native';
import { useAuth } from '../hooks/useAuth';

type Props = {
<<<<<<< HEAD
  navigation: NativeStackNavigationProp<AuthStackParamList, 'EmailSignup'>
}
=======
  navigation: NativeStackNavigationProp<AuthStackParamList, 'Signup'>;
};
>>>>>>> d917da8a

export default function EmailSignupScreen({ navigation }: Props) {
  const [showPassword, setShowPassword] = useState(false);
  const [showConfirmPassword, setShowConfirmPassword] = useState(false);
  const [showValidationErrors, setShowValidationErrors] = useState(false);
  const [isEmailFocused, setIsEmailFocused] = useState(false);
  const [isPasswordFocused, setIsPasswordFocused] = useState(false);
  const [isConfirmPasswordFocused, setIsConfirmPasswordFocused] = useState(false);
  const { showAlert } = useAlert();
  // const { signup } = useAuth();

  const emailInputRef = useRef<TextInput>(null);
  const passwordInputRef = useRef<TextInput>(null);
  const confirmPasswordInputRef = useRef<TextInput>(null);

  const hasCapitalLetter = /[A-Z]/;
  const hasNumber = /[0-9]/;
  const hasSpecialChar = /[!@#$%^&*()_+\-=\[\]{};':"\\|,.<>\/?]/;
  const hasMinLength = /.{8,}/;

  const form = useForm({
    defaultValues: {
      email: '',
      password: '',
      confirmPassword: '',
    },
    onSubmit: async ({ value }) => {
      const errors = validatePasswordRequirements(value.password);

      if (errors.length > 0 || value.password !== value.confirmPassword) {
        setShowValidationErrors(true);
        showAlert('Please fix the errors before submitting', { type: 'warning' });
        return;
      }

      signup.mutate(
        { email: value.email, password: value.password },
        {
          onSuccess: () => {
            navigation.navigate('EmailVerificationPending');
          },
        },
      );
    },
  });

  const validatePasswordRequirements = (password: string) => {
    const errors = [];

    if (!hasMinLength.test(password)) {
      errors.push('Password must be at least 8 characters');
    }
    if (!hasCapitalLetter.test(password)) {
      errors.push('Password must contain at least 1 capital letter');
    }
    if (!hasNumber.test(password)) {
      errors.push('Password must contain at least 1 number');
    }
    if (!hasSpecialChar.test(password)) {
      errors.push('Password must contain at least 1 special character');
    }

    return errors;
  };

  const passwordsMatch = (password: string, confirmPassword: string) => {
    return password !== '' && confirmPassword !== '' && password === confirmPassword;
  };

  return (
    <View className="flex-1">
      <ScrollView className="flex-1" contentContainerStyle={{ flexGrow: 1 }}>
        <View className="flex-1 bg-[#DCDCDE] overflow-hidden">
          <Image
            source={require('@assets/DefaultBackground.png')}
            style={{
              width: '100%',
              height: '100%',
              position: 'absolute',
              top: 0,
              left: 0,
            }}
            resizeMode="cover"
          />

          <Header showBackButton={true} onBackPress={() => navigation.goBack()} />

          <View className="h-[40px]" />

          <View className="px-[26px] w-full">
            <form.Field
              name="email"
              validators={{
                onChange: ({ value }) => {
                  if (!value) return 'Email is required';
                  if (!/^[^\s@]+@[^\s@]+\.[^\s@]+$/.test(value)) return 'Invalid email format';
                  return undefined;
                },
              }}
            >
              {(field) => (
                <View className="mb-[24px]">
                  <TouchableOpacity
                    activeOpacity={1}
                    onPress={() => emailInputRef.current?.focus()}
                    className={`bg-white h-[60px] rounded-[16px] shadow-md flex-row items-center px-[9px] ${isEmailFocused ? 'border-2 border-[#E4CAC7]' : ''}`}
                  >
                    <EmailIcon width={30} height={30} style={{ marginRight: 14 }} />
                    <TextInput
                      ref={emailInputRef}
                      onFocus={() => setIsEmailFocused(true)}
                      onBlur={() => {
                        setIsEmailFocused(false);
                        field.handleBlur();
                      }}
                      className="flex-1 text-[16px] font-semibold font-roboto text-black outline-none"
                      style={{ paddingVertical: 0, textAlignVertical: 'center', height: '100%' }}
                      value={field.state.value}
                      onChangeText={field.handleChange}
                      autoCapitalize="none"
                      keyboardType="email-address"
                      placeholder="Email"
                      placeholderTextColor="#C8C8C8"
                    />
                  </TouchableOpacity>
                  {field.state.meta.isTouched && field.state.meta.errors.length > 0 && (
                    <Text className="text-red-500 text-xs mt-1 ml-2 font-roboto">
                      {field.state.meta.errors.join(', ')}
                    </Text>
                  )}
                </View>
              )}
            </form.Field>

            <form.Field name="password">
              {(field) => {
                const passwordErrors = showValidationErrors
                  ? validatePasswordRequirements(field.state.value)
                  : [];

                return (
                  <View className="mb-[24px]">
                    <TouchableOpacity
                      activeOpacity={1}
                      onPress={() => passwordInputRef.current?.focus()}
                      className={`bg-white h-[60px] rounded-[16px] shadow-md flex-row items-center px-[9px] relative ${isPasswordFocused ? 'border-2 border-[#E4CAC7]' : ''}`}
                    >
                      <LockIcon width={30} height={30} style={{ marginRight: 14 }} />
                      <TextInput
                        ref={passwordInputRef}
                        onFocus={() => setIsPasswordFocused(true)}
                        onBlur={() => {
                          setIsPasswordFocused(false);
                          field.handleBlur();
                        }}
                        className="flex-1 text-[16px] font-semibold font-roboto text-black outline-none pr-[30px]"
                        style={{ paddingVertical: 0, textAlignVertical: 'center', height: '100%' }}
                        value={field.state.value}
                        onChangeText={field.handleChange}
                        secureTextEntry={!showPassword}
                        placeholder="Create Password"
                        placeholderTextColor="#C8C8C8"
                      />
                      <TouchableOpacity
                        className="absolute right-[9px] top-[17.5px] items-center justify-center"
                        onPress={() => setShowPassword(!showPassword)}
                      >
                        {showPassword ? (
                          <ViewPasswordIcon width={25} height={25} />
                        ) : (
                          <HidePasswordIcon width={25} height={25} />
                        )}
                      </TouchableOpacity>
                    </TouchableOpacity>
                    {passwordErrors.length > 0 && (
                      <Text className="text-red-500 text-xs mt-1 ml-2 font-roboto">
                        {passwordErrors.join(', ')}
                      </Text>
                    )}
                  </View>
                );
              }}
            </form.Field>

            <form.Field name="confirmPassword">
              {(field) => {
                const passwordValue = form.getFieldValue('password');
                const confirmError =
                  showValidationErrors &&
                  field.state.value !== '' &&
                  passwordValue !== field.state.value
                    ? 'Passwords do not match'
                    : undefined;

                return (
                  <View className="mb-2">
                    <TouchableOpacity
                      activeOpacity={1}
                      onPress={() => confirmPasswordInputRef.current?.focus()}
                      className={`bg-white h-[60px] rounded-[16px] shadow-md flex-row items-center px-[9px] relative ${isConfirmPasswordFocused ? 'border-2 border-[#E4CAC7]' : ''}`}
                    >
                      <LockIcon width={30} height={30} style={{ marginRight: 14 }} />
                      <TextInput
                        ref={confirmPasswordInputRef}
                        onFocus={() => setIsConfirmPasswordFocused(true)}
                        onBlur={() => {
                          setIsConfirmPasswordFocused(false);
                          field.handleBlur();
                        }}
                        className="flex-1 text-[16px] font-semibold font-roboto text-black outline-none pr-[30px]"
                        style={{ paddingVertical: 0, textAlignVertical: 'center', height: '100%' }}
                        value={field.state.value}
                        onChangeText={field.handleChange}
                        secureTextEntry={!showConfirmPassword}
                        placeholder="Re-enter Password"
                        placeholderTextColor="#C8C8C8"
                      />
                      <TouchableOpacity
                        className="absolute right-[9px] top-[17.5px] items-center justify-center"
                        onPress={() => setShowConfirmPassword(!showConfirmPassword)}
                      >
                        {showConfirmPassword ? (
                          <ViewPasswordIcon width={25} height={25} />
                        ) : (
                          <HidePasswordIcon width={25} height={25} />
                        )}
                      </TouchableOpacity>
                    </TouchableOpacity>
                    {confirmError && (
                      <Text className="text-red-500 text-xs mt-1 ml-2 font-roboto">
                        {confirmError}
                      </Text>
                    )}
                  </View>
                );
              }}
            </form.Field>

            <View className="ml-2 mt-[8px] mb-[30px]">
              <Text className="text-xs font-normal font-roboto leading-[18px] text-black">
                Password must contain: {'\n'}- At least 1 Capital Letter{'\n'}- At least 1 Number
                {'\n'}- At least 1 Special Character (@$&!)
              </Text>
            </View>

            <form.Subscribe
              selector={(state) => [
                state.canSubmit,
                state.isSubmitting,
                state.values.password,
                state.values.confirmPassword,
              ]}
            >
              {([canSubmit, isFormSubmitting, password, confirmPassword]) => {
                const buttonColorChange = passwordsMatch(String(password), String(confirmPassword));

                return (
                  <TouchableOpacity
                    className={`h-[56px] ${buttonColorChange ? 'bg-[#e7cac4]' : 'bg-stone-300'} rounded-[30px] shadow-md justify-center items-center w-full mt-[-2px]`}
                    onPress={() => {
                      form.handleSubmit();
                    }}
                    disabled={Boolean(!canSubmit || isFormSubmitting || signup.isPending)}
                  >
                    {isFormSubmitting || signup.isPending ? (
                      <LoadingSpinner message="Creating account..." />
                    ) : (
                      <Text className="text-center text-black text-[16px] font-bold font-roboto">
                        Create Account
                      </Text>
                    )}
                  </TouchableOpacity>
                );
              }}
            </form.Subscribe>
          </View>
        </View>
      </ScrollView>
    </View>
  );
}<|MERGE_RESOLUTION|>--- conflicted
+++ resolved
@@ -13,13 +13,8 @@
 import { useAuth } from '../hooks/useAuth';
 
 type Props = {
-<<<<<<< HEAD
-  navigation: NativeStackNavigationProp<AuthStackParamList, 'EmailSignup'>
-}
-=======
   navigation: NativeStackNavigationProp<AuthStackParamList, 'Signup'>;
 };
->>>>>>> d917da8a
 
 export default function EmailSignupScreen({ navigation }: Props) {
   const [showPassword, setShowPassword] = useState(false);
@@ -209,8 +204,8 @@
                 const passwordValue = form.getFieldValue('password');
                 const confirmError =
                   showValidationErrors &&
-                  field.state.value !== '' &&
-                  passwordValue !== field.state.value
+                    field.state.value !== '' &&
+                    passwordValue !== field.state.value
                     ? 'Passwords do not match'
                     : undefined;
 
