--- conflicted
+++ resolved
@@ -76,46 +76,12 @@
         />
 
         <View className="flex-1 px-[26px]">
-
-<<<<<<< HEAD
-          <form.Field name="phone">
-            {(field) => (
-              <View className="mb-[30px]">
-                <Text className="text-base font-roboto mb-[6px]"></Text>
-                <TouchableOpacity
-                  activeOpacity={1}
-                  onPress={() => phoneInputRef.current?.focus()}
-                  className={`bg-white h-[60px] rounded-[16px] shadow-md flex-row items-center px-[9px] ${isPhoneFocused ? 'border-2 border-[#E4CAC7]' : ''}`}
-                >
-                  <Text className="mr-3 text-[20px]">📱</Text>
-                  <TextInput
-                    ref={phoneInputRef}
-                    onFocus={() => setIsPhoneFocused(true)}
-                    onBlur={() => {
-                      setIsPhoneFocused(false);
-                      field.handleBlur();
-                    }}
-                    className="flex-1 text-base font-roboto text-black outline-none"
-                    style={{ paddingVertical: 0, textAlignVertical: 'center', height: '100%' }}
-                    value={field.state.value}
-                    onChangeText={field.handleChange}
-                    keyboardType="phone-pad"
-                    placeholder="Phone number"
-                    placeholderTextColor="#C8C8C8"
-                  />
-                </TouchableOpacity>
-                {/* <Text className="text-xs text-gray-500 mt-1 ml-2 font-roboto">
-                  Helps with account recovery and security
-                </Text> */}
-              </View>
-            )}
-          </form.Field>
-=======
+          <View className="h-[1px] bg-black/10 mb-[30px]" />
+
           <Text className="text-2xl font-bold font-roboto text-center mb-6">Join Capture</Text>
           <Text className="text-base font-roboto text-center mb-8 text-gray-600">
             Enter your details to get started
           </Text>
->>>>>>> d917da8a
 
           <form.Field
             name="email"
@@ -163,11 +129,6 @@
             )}
           </form.Field>
 
-<<<<<<< HEAD
-          <form.Subscribe
-            selector={(state) => [state.canSubmit, state.isSubmitting]}
-          >
-=======
           <form.Field name="phone">
             {(field) => (
               <View className="mb-[30px]">
@@ -202,7 +163,6 @@
           </form.Field>
 
           <form.Subscribe selector={(state) => [state.canSubmit, state.isSubmitting]}>
->>>>>>> d917da8a
             {([canSubmit, isFormSubmitting]) => (
               <TouchableOpacity
                 className={`h-[56px] ${canSubmit ? 'bg-[#E4CAC7]' : 'bg-stone-300'} rounded-[30px] shadow-md justify-center items-center mb-[23px]`}
