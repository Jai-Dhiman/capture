--- conflicted
+++ resolved
@@ -107,9 +107,8 @@
                     autoFocus
                   />
                 </TouchableOpacity>
-<<<<<<< HEAD
-                {field.state.meta.errors.length > 0 && (
-                  <Text className="text-red-500 text-xs mt-1">
+                {field.state.meta.isTouched && field.state.meta.errors.length > 0 && (
+                  <Text className="text-red-500 text-xs mt-1 ml-2 font-roboto">
                     {field.state.meta.errors.join(', ')}
                   </Text>
                 )}
@@ -163,16 +162,21 @@
                 </TouchableOpacity>
                 {field.state.meta.errors.length > 0 && (
                   <Text className="text-red-500 text-xs mt-1">
-=======
-                {field.state.meta.isTouched && field.state.meta.errors.length > 0 && (
-                  <Text className="text-red-500 text-xs mt-1 ml-2 font-roboto">
->>>>>>> cdd6f118
                     {field.state.meta.errors.join(', ')}
                   </Text>
                 )}
+                <TouchableOpacity onPress={() => navigation.navigate('ForgotPassword')}>
+                  <Text className="text-xs font-roboto underline mt-[12px]">Forgot Password?</Text>
+                </TouchableOpacity>
               </View>
             )}
           </form.Field> */}
+
+          {login.isError && (
+            <Text className="text-red-500 text-xs mt-2 mb-4 text-center">
+              {"Incorrect Username or Password"}
+            </Text>
+          )}
 
           <form.Subscribe
             selector={(state) => [state.canSubmit, state.isSubmitting]}
@@ -190,11 +194,7 @@
                   </View>
                 ) : (
                   <Text className="text-base font-bold font-roboto text-center">
-<<<<<<< HEAD
                     Sign-In
-=======
-                    Sign In
->>>>>>> cdd6f118
                   </Text>
                 )}
               </TouchableOpacity>
@@ -242,17 +242,10 @@
             )}
           </TouchableOpacity>
 
-<<<<<<< HEAD
           <View className="items-center">
             <TouchableOpacity onPress={() => navigation.navigate('Signup')}>
               <Text className="text-base font-semibold font-roboto text-[#827B85] underline">Don't Have an Account?</Text>
             </TouchableOpacity>
-=======
-          <View className="items-center mt-4">
-            <Text className="text-xs text-center text-gray-500 font-roboto">
-              By continuing, you agree to our Terms of Service and Privacy Policy
-            </Text>
->>>>>>> cdd6f118
           </View>
         </View>
       </View>
