name: Capture CI/CD Pipeline

on:
  push:
    branches: [main, dev]
  pull_request:
    branches: [main]

jobs:
  test:
    name: Tests
    runs-on: ubuntu-latest
    steps:
      - uses: actions/checkout@v4

      - name: Setup Node.js
        uses: actions/setup-node@v4
        with:
          node-version: "20"

      - name: Setup pnpm
        uses: pnpm/action-setup@v3
        with:
          version: 9.0.0

      - name: Install dependencies
        run: pnpm install

<<<<<<< HEAD
      - name: Runß Tests
=======
      - name: Run Tests
>>>>>>> d917da8a
        run: pnpm --filter server test<|MERGE_RESOLUTION|>--- conflicted
+++ resolved
@@ -26,9 +26,5 @@
       - name: Install dependencies
         run: pnpm install
 
-<<<<<<< HEAD
-      - name: Runß Tests
-=======
       - name: Run Tests
->>>>>>> d917da8a
         run: pnpm --filter server test