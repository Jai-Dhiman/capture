## Setup
### 1. Install Tools
Run these in the Command Line
```bash
# Node.js with version manager
curl -o- https://raw.githubusercontent.com/nvm-sh/nvm/v0.39.0/install.sh | bash
nvm install 20 && nvm use 20 && nvm alias default 20

# Git 
xcode-select --install

# Wrangler CLI (Cloudflare Workers)
npm install -g wrangler

# pnpm (package manager)
npm install -g pnpm
```

### 2. Get the Code
```bash
git clone https://github.com/Jai-Dhiman/capture.git
cd capture/apps/server
pnpm install
```

### 3. Start Coding
```bash
pnpm run dev
# Server runs on localhost:8787
```

## Backend Info
**capture-api** - A serverless Cloudflare Worker backend that powers Capture:
- **Hono.js** (Node.js framework built for workers)
- **GraphQL + REST** APIs for mobile app and dashboard
- **Cloudflare D1** database (serverless SQLite, used for both app and dashboard)

## Workflow

### Working on Features
```bash
# Create feature branch  
git checkout -b feature/what-youre-building

# Code, test, commit
pnpm run dev    # develop
pnpm run test   # test your changes
git add . && git commit -m "feat: what you built"

# Push and create Pull Request
git push origin feature/what-youre-building
# Then create a Pull Request on GitHub
```

### GitHub Workflow
<<<<<<< HEAD
1. **Issues** - If you find a problem, go to the item on the Capture Dev Project Board, convert into an issue, and add a label (bug, question, help wanted, etc...)
=======
1. **Issues** - For any Issues
>>>>>>> e5f75b0c
2. **Pull Requests** - All changes go through code review

**Branch naming**: `feature/add-user-auth`, `bugfix/fix-cors-issue`, etc..

## Key Commands
```bash
pnpm run dev      # Start development server
pnpm run test     # Run tests
pnpm run deploy   # Deploy to production
```

## Project Structure
```
apps/server/src/
├── db/         # Database stuff
├── graphql/    # GraphQL schema and resolvers
├── lib/        # Library utils
├── middleware/ # Auth, error, etc.
├── routes/     # API endpoints
├── test/       # Testing Setup (Vitest)
├── types/      # Shared types
└── index.ts    # Main entry point
```

## VS Code Setup
Install these extensions:
- **Biome** (linting/formatting) (Make sure to make biome your default linter and formatter)
- **Postman** (API testing)

## Environment Variables
Ask for the `.dev.vars` file - it has all the API keys and secrets you need.
(Never add or commit these api keys to git)

## Useful Resources
- [Hono.js Docs](https://hono.dev/)
- [Cloudflare Workers Docs](https://developers.cloudflare.com/workers/)

## Projects
There are basically 2 projects you can choose from:

Using Typescript and YAML:
-[CI/CD pipelines](CI-CD-Context-Doc.md)

Using Python:
-[UMAP analysis to assign themes to vector clusters](UMAP-Analysis-Doc.md)<|MERGE_RESOLUTION|>--- conflicted
+++ resolved
@@ -53,11 +53,7 @@
 ```
 
 ### GitHub Workflow
-<<<<<<< HEAD
 1. **Issues** - If you find a problem, go to the item on the Capture Dev Project Board, convert into an issue, and add a label (bug, question, help wanted, etc...)
-=======
-1. **Issues** - For any Issues
->>>>>>> e5f75b0c
 2. **Pull Requests** - All changes go through code review
 
 **Branch naming**: `feature/add-user-auth`, `bugfix/fix-cors-issue`, etc..
